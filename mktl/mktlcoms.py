--- conflicted
+++ resolved
@@ -590,31 +590,9 @@
         Register keys discovered in a config message's data field.
         """
         logger = getLogger(__name__)
-<<<<<<< HEAD
-        identity, address = self._routing_table[key]
-        new_connection = False
-        if address not in self._connected_addresses:
-            s = self._ctx.socket(zmq.DEALER)
-            s.setsockopt(zmq.IDENTITY, self.identity.encode())
-            s.setsockopt(zmq.LINGER, 0)
-            s.connect(address)
-            self._dealer[key] = s
-            self._connected_addresses[address] = s
-            logger.info(f"Request socket {s} connected to {address} for key={key}")
-            new_connection = True
-        elif key not in self._dealer:
-            s = self._connected_addresses[address]
-            self._dealer[key] = s
-            logger.info(f"Using socket {s} for key={key}")
-        else:
-            assert self._dealer[key] == self._connected_addresses[address]
-
-        return new_connection
-=======
         for key in data.keys():
             self._routing_table[key] = peer_id
             logger.info(f"Discovered config key '{key}' from peer '{peer_id}'")
->>>>>>> 76610358
 
     def _serve_loop(self):
         """
